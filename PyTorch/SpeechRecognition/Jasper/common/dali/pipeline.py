# Copyright (c) 2020, NVIDIA CORPORATION. All rights reserved.
#
# Licensed under the Apache License, Version 2.0 (the "License");
# you may not use this file except in compliance with the License.
# You may obtain a copy of the License at
#
#           http://www.apache.org/licenses/LICENSE-2.0
#
# Unless required by applicable law or agreed to in writing, software
# distributed under the License is distributed on an "AS IS" BASIS,
# WITHOUT WARRANTIES OR CONDITIONS OF ANY KIND, either express or implied.
# See the License for the specific language governing permissions and
# limitations under the License.

import itertools
import math
import multiprocessing

import numpy as np

import nvidia.dali as dali
import nvidia.dali.fn as fn
import nvidia.dali.types as types
import torch
import torch.distributed as dist


def _interleave_lists(*lists):
    """
    [*, **, ***], [1, 2, 3], [a, b, c] -> [*, 1, a, **, 2, b, ***, 3, c]
    Returns:
        iterator over interleaved list
    """
    assert all((len(lists[0]) == len(test_l) for test_l in lists)), \
        "All lists have to have the same length"
    return itertools.chain(*zip(*lists))


def _generate_cutouts(mask_params, nfeatures):
    """
    Returns:
        Generates anchors and shapes of the cutout regions.
        Single call generates one batch of data.
        The output shall be passed to DALI's Erase operator
        anchors = [f0 t0 f1 t1 ...]
        shapes = [f0w t0h f1w t1h ...]
    """
    MAX_TIME_DIMENSION = 20 * 16000
    freq_anchors = np.random.random(mask_params['freq_num_regions'])
    time_anchors = np.random.random(mask_params['time_num_regions'])
    both_anchors_freq = np.random.random(mask_params['both_num_regions'])
    both_anchors_time = np.random.random(mask_params['both_num_regions'])
    anchors = []
    for anch in freq_anchors:
        anchors.extend([anch, 0])
    for anch in time_anchors:
        anchors.extend([0, anch])
    for t, f in zip(both_anchors_time, both_anchors_freq):
        anchors.extend([f, t])

    shapes = []
    shapes.extend(
        _interleave_lists(
            np.random.randint(mask_params['freq_min'],
                              mask_params['freq_max'] + 1,
                              mask_params['freq_num_regions']),
            # XXX: Here, a time dimension of the spectrogram shall be passed.
            #      However, in DALI ArgumentInput can't come from GPU.
            #      So we leave the job for Erase (masking operator) to get it together.
            [int(MAX_TIME_DIMENSION)] * mask_params['freq_num_regions']
        )
    )
    shapes.extend(
        _interleave_lists(
            [nfeatures] * mask_params['time_num_regions'],
            np.random.randint(mask_params['time_min'],
                              mask_params['time_max'] + 1,
                              mask_params['time_num_regions'])
        )
    )
    shapes.extend(
        _interleave_lists(
            np.random.randint(mask_params['both_min_freq'],
                              mask_params['both_max_freq'] + 1,
                              mask_params['both_num_regions']),
            np.random.randint(mask_params['both_min_time'],
                              mask_params['both_max_time'] + 1,
                              mask_params['both_num_regions'])
        )
    )
    return anchors, shapes


def _tuples2list(tuples: list):
    """
    [(a, b), (c, d)] -> [[a, c], [b, d]]
    """
    return map(list, zip(*tuples))


def _dali_init_log(args: dict):
    if not dist.is_initialized() or dist.get_rank() == 0:
        max_len = max([len(ii) for ii in args.keys()])
        fmt_string = '\t%' + str(max_len) + 's : %s'
        print('Initializing DALI with parameters:')
        for keyPair in sorted(args.items()):
            print(fmt_string % keyPair)


@dali.pipeline_def
def dali_asr_pipeline(train_pipeline,  # True if training, False if validation
                      file_root,
                      file_list,
                      sample_rate,
                      silence_threshold,
                      resample_range,
                      discrete_resample_range,
                      window_size,
                      window_stride,
                      nfeatures,
                      nfft,
                      frame_splicing_factor,
                      dither_coeff,
                      pad_align,
                      preemph_coeff,
<<<<<<< HEAD
                      do_spectrogram_masking = False,
                      cutouts_generator = None,
                      shard_id = 0,
                      n_shards = 1,
                      preprocessing_device = "gpu",
                      is_triton_pipeline = False):
=======
                      do_spectrogram_masking=False,
                      cutouts_generator=None,
                      shard_id=0,
                      n_shards=1,
                      preprocessing_device="gpu"):
>>>>>>> 3d88ce7c
    do_remove_silence = silence_threshold is not None

    def _div_ceil(dividend, divisor):
        return (dividend + (divisor - 1)) // divisor

<<<<<<< HEAD
    if is_triton_pipeline:
        assert not train_pipeline, "Pipeline for Triton shall be a validation pipeline"
        if torch.distributed.is_initialized():
            raise RuntimeError(
                "You're creating Triton pipeline, using multi-process mode. Please use single-process mode.")
        encoded, label = fn.external_source(device="cpu", name="DALI_INPUT_0", no_copy=True)
    else:
        encoded, label = fn.readers.file(device="cpu", name="file_reader",
                                         file_root=file_root, file_list=file_list, shard_id=shard_id,
                                         num_shards=n_shards, shuffle_after_epoch=train_pipeline)
=======
    encoded, label = fn.readers.file(
        device="cpu", name="file_reader", file_root=file_root,
        file_list=file_list, shard_id=shard_id, num_shards=n_shards,
        shuffle_after_epoch=train_pipeline)
>>>>>>> 3d88ce7c

    speed_perturbation_coeffs = None
    if resample_range is not None:
        if discrete_resample_range:
            values = [resample_range[0], 1.0, resample_range[1]]
            speed_perturbation_coeffs = fn.random.uniform(device="cpu",
                                                          values=values)
        else:
            speed_perturbation_coeffs = fn.random.uniform(device="cpu",
                                                          range=resample_range)

    if train_pipeline and speed_perturbation_coeffs is not None:
        dec_sample_rate_arg = speed_perturbation_coeffs * sample_rate
    elif resample_range is None:
        dec_sample_rate_arg = sample_rate
    else:
        dec_sample_rate_arg = None

    audio, _ = fn.decoders.audio(encoded, sample_rate=dec_sample_rate_arg,
                                 dtype=types.FLOAT, downmix=True)
    if do_remove_silence:
        begin, length = fn.nonsilent_region(audio, cutoff_db=silence_threshold)
        audio = fn.slice(audio, begin, length, axes=[0])

    # Max duration drop is performed at DataLayer stage

    if preprocessing_device == "gpu":
        audio = audio.gpu()

    if dither_coeff != 0.:
        audio = audio + fn.random.normal(device=preprocessing_device
                                         ) * dither_coeff

    audio = fn.preemphasis_filter(audio, preemph_coeff=preemph_coeff)

    spec = fn.spectrogram(audio, nfft=nfft,
                          window_length=window_size * sample_rate,
                          window_step=window_stride * sample_rate)

    mel_spec = fn.mel_filter_bank(spec, sample_rate=sample_rate,
                                  nfilter=nfeatures, normalize=True)

    log_features = fn.to_decibels(mel_spec, multiplier=np.log(10),
                                  reference=1.0, cutoff_db=math.log(1e-20))

    log_features_len = fn.shapes(log_features)
    if frame_splicing_factor != 1:
        log_features_len = _div_ceil(log_features_len, frame_splicing_factor)

    log_features = fn.normalize(log_features, axes=[1])
    log_features = fn.pad(log_features, axes=[1], fill_value=0, align=pad_align)

    if train_pipeline and do_spectrogram_masking:
        anchors, shapes = fn.external_source(source=cutouts_generator,
                                             num_outputs=2, cycle=True)
        log_features = fn.erase(log_features, anchor=anchors, shape=shapes,
                                axes=[0, 1], fill_value=0,
                                normalized_anchor=True)

    # When modifying DALI pipeline returns, make sure you update `output_map`
    # in DALIGenericIterator invocation
    return log_features.gpu(), label.gpu(), log_features_len.gpu()


def make_dali_asr_pipeline(train_pipeline: bool, device_id, batch_size,
                           file_root: str, file_list: str, config_data: dict,
<<<<<<< HEAD
                           config_features: dict, device_type: str = "gpu", do_resampling: bool = True,
                           num_cpu_threads: int = multiprocessing.cpu_count(), is_triton_pipeline: bool = False):
=======
                           config_features: dict, device_type: str = "gpu",
                           do_resampling: bool = True,
                           num_cpu_threads: int = multiprocessing.cpu_count()):
>>>>>>> 3d88ce7c
    max_duration = config_data['max_duration']
    sample_rate = config_data['sample_rate']
    silence_threshold = -60 if config_data['trim_silence'] else None

    # TODO Take into account resampling probablity
    # TODO     config_features['speed_perturbation']['p']
    if do_resampling and config_data['speed_perturbation'] is not None:
        resample_range = [config_data['speed_perturbation']['min_rate'],
                            config_data['speed_perturbation']['max_rate']]
        discrete_resample_range = config_data['speed_perturbation']['discrete']
    else:
        resample_range = None
        discrete_resample_range = False

    window_size = config_features['window_size']
    window_stride = config_features['window_stride']
    nfeatures = config_features['n_filt']
    nfft = config_features['n_fft']
    frame_splicing_factor = config_features['frame_splicing']
    dither_coeff = config_features['dither']
    pad_align = config_features['pad_align']
    pad_to_max_duration = config_features['pad_to_max_duration']
    assert not pad_to_max_duration, \
        "Padding to max duration currently not supported in DALI"
    preemph_coeff = .97

    config_spec = config_features['spec_augment']
    if config_spec is not None:
        mask_time_num_regions = config_spec['time_masks']
        mask_time_min = config_spec['min_time']
        mask_time_max = config_spec['max_time']
        mask_freq_num_regions = config_spec['freq_masks']
        mask_freq_min = config_spec['min_freq']
        mask_freq_max = config_spec['max_freq']
    else:
        mask_time_num_regions = 0
        mask_time_min = 0
        mask_time_max = 0
        mask_freq_num_regions = 0
        mask_freq_min = 0
        mask_freq_max = 0

    config_cutout = config_features['cutout_augment']
    if config_cutout is not None:
        mask_both_num_regions = config_cutout['masks']
        mask_both_min_time = config_cutout['min_time']
        mask_both_max_time = config_cutout['max_time']
        mask_both_min_freq = config_cutout['min_freq']
        mask_both_max_freq = config_cutout['max_freq']
    else:
        mask_both_num_regions = 0
        mask_both_min_time = 0
        mask_both_max_time = 0
        mask_both_min_freq = 0
        mask_both_max_freq = 0

    nfeatures = config_features['n_filt']
    do_spectrogram_masking = \
        mask_time_num_regions > 0 or mask_freq_num_regions > 0 or \
        mask_both_num_regions > 0

    do_remove_silence = silence_threshold is not None

    del(config_spec)
    del(config_cutout)
    del(config_data)
    del(config_features)

    _dali_init_log(locals())

    mask_params = {
        'time_num_regions': mask_time_num_regions,
        'time_min': mask_time_min,
        'time_max': mask_time_max,
        'freq_num_regions': mask_freq_num_regions,
        'freq_min': mask_freq_min,
        'freq_max': mask_freq_max,
        'both_num_regions': mask_both_num_regions,
        'both_min_time': mask_both_min_time,
        'both_max_time': mask_both_max_time,
        'both_min_freq': mask_both_min_freq,
        'both_max_freq': mask_both_max_freq,
    }

    def _cutouts_generator():
        """
        Generator, that wraps cutouts creation in order to randomize inputs
        and allow passing them to DALI's ExternalSource operator
        """
        [anchors, shapes] = _tuples2list(
            [_generate_cutouts(mask_params, nfeatures)
             for _ in range(batch_size)])

        yield (np.array(anchors, dtype=np.float32),
               np.array(shapes, dtype=np.float32))

    cutouts_gen = _cutouts_generator if do_spectrogram_masking else None

    if torch.distributed.is_initialized():
        shard_id = torch.distributed.get_rank()
        n_shards = torch.distributed.get_world_size()
    else:
        shard_id = 0
        n_shards = 1

    preprocessing_device = device_type.lower()
    assert preprocessing_device == "cpu" or preprocessing_device == "gpu", \
        "Incorrect preprocessing device. Please choose either 'cpu' or 'gpu'"

    pipe = dali_asr_pipeline(
<<<<<<< HEAD
        train_pipeline=train_pipeline, file_root=file_root, file_list=file_list, sample_rate=sample_rate,
        silence_threshold=silence_threshold, resample_range=resample_range, discrete_resample_range=discrete_resample_range,
        window_size=window_size, window_stride=window_stride, nfeatures=nfeatures, nfft=nfft,
        frame_splicing_factor=frame_splicing_factor, dither_coeff=dither_coeff, pad_align=pad_align, preemph_coeff=preemph_coeff,
        do_spectrogram_masking=do_spectrogram_masking, cutouts_generator=cutouts_gen,
        shard_id=shard_id, n_shards=n_shards, preprocessing_device=preprocessing_device, is_triton_pipeline=is_triton_pipeline,
        batch_size=batch_size, num_threads=num_cpu_threads, device_id=device_id
=======
        train_pipeline=train_pipeline,
        file_root=file_root,
        file_list=file_list,
        sample_rate=sample_rate,
        silence_threshold=silence_threshold,
        resample_range=resample_range,
        discrete_resample_range=discrete_resample_range,
        window_size=window_size,
        window_stride=window_stride,
        nfeatures=nfeatures,
        nfft=nfft,
        frame_splicing_factor=frame_splicing_factor,
        dither_coeff=dither_coeff,
        pad_align=pad_align,
        preemph_coeff=preemph_coeff,
        do_spectrogram_masking=do_spectrogram_masking,
        cutouts_generator=cutouts_gen,
        shard_id=shard_id,
        n_shards=n_shards,
        preprocessing_device=preprocessing_device,
        batch_size=batch_size,
        num_threads=num_cpu_threads,
        device_id=device_id
>>>>>>> 3d88ce7c
    )
    return pipe

def serialize_dali_triton_pipeline(output_path: str, config_data: dict, config_features: dict):
    pipe = make_dali_asr_pipeline(
        train_pipeline=False, device_id=-1, batch_size=-1, file_root=None, file_list=None, config_data=config_data,
        config_features=config_features, do_resampling=False, num_cpu_threads=-1, is_triton_pipeline=True)
    pipe.serialize(filename=output_path)<|MERGE_RESOLUTION|>--- conflicted
+++ resolved
@@ -123,26 +123,17 @@
                       dither_coeff,
                       pad_align,
                       preemph_coeff,
-<<<<<<< HEAD
-                      do_spectrogram_masking = False,
-                      cutouts_generator = None,
-                      shard_id = 0,
-                      n_shards = 1,
-                      preprocessing_device = "gpu",
-                      is_triton_pipeline = False):
-=======
                       do_spectrogram_masking=False,
                       cutouts_generator=None,
                       shard_id=0,
                       n_shards=1,
-                      preprocessing_device="gpu"):
->>>>>>> 3d88ce7c
+                      preprocessing_device="gpu",
+                      is_triton_pipeline = False):
     do_remove_silence = silence_threshold is not None
 
     def _div_ceil(dividend, divisor):
         return (dividend + (divisor - 1)) // divisor
 
-<<<<<<< HEAD
     if is_triton_pipeline:
         assert not train_pipeline, "Pipeline for Triton shall be a validation pipeline"
         if torch.distributed.is_initialized():
@@ -150,15 +141,10 @@
                 "You're creating Triton pipeline, using multi-process mode. Please use single-process mode.")
         encoded, label = fn.external_source(device="cpu", name="DALI_INPUT_0", no_copy=True)
     else:
-        encoded, label = fn.readers.file(device="cpu", name="file_reader",
-                                         file_root=file_root, file_list=file_list, shard_id=shard_id,
-                                         num_shards=n_shards, shuffle_after_epoch=train_pipeline)
-=======
-    encoded, label = fn.readers.file(
-        device="cpu", name="file_reader", file_root=file_root,
-        file_list=file_list, shard_id=shard_id, num_shards=n_shards,
-        shuffle_after_epoch=train_pipeline)
->>>>>>> 3d88ce7c
+        encoded, label = fn.readers.file(
+            device="cpu", name="file_reader", file_root=file_root,
+            file_list=file_list, shard_id=shard_id, num_shards=n_shards,
+            shuffle_after_epoch=train_pipeline)
 
     speed_perturbation_coeffs = None
     if resample_range is not None:
@@ -225,14 +211,10 @@
 
 def make_dali_asr_pipeline(train_pipeline: bool, device_id, batch_size,
                            file_root: str, file_list: str, config_data: dict,
-<<<<<<< HEAD
-                           config_features: dict, device_type: str = "gpu", do_resampling: bool = True,
-                           num_cpu_threads: int = multiprocessing.cpu_count(), is_triton_pipeline: bool = False):
-=======
                            config_features: dict, device_type: str = "gpu",
                            do_resampling: bool = True,
-                           num_cpu_threads: int = multiprocessing.cpu_count()):
->>>>>>> 3d88ce7c
+                           num_cpu_threads: int = multiprocessing.cpu_count(),
+                           is_triton_pipeline: bool = False):
     max_duration = config_data['max_duration']
     sample_rate = config_data['sample_rate']
     silence_threshold = -60 if config_data['trim_silence'] else None
@@ -343,15 +325,6 @@
         "Incorrect preprocessing device. Please choose either 'cpu' or 'gpu'"
 
     pipe = dali_asr_pipeline(
-<<<<<<< HEAD
-        train_pipeline=train_pipeline, file_root=file_root, file_list=file_list, sample_rate=sample_rate,
-        silence_threshold=silence_threshold, resample_range=resample_range, discrete_resample_range=discrete_resample_range,
-        window_size=window_size, window_stride=window_stride, nfeatures=nfeatures, nfft=nfft,
-        frame_splicing_factor=frame_splicing_factor, dither_coeff=dither_coeff, pad_align=pad_align, preemph_coeff=preemph_coeff,
-        do_spectrogram_masking=do_spectrogram_masking, cutouts_generator=cutouts_gen,
-        shard_id=shard_id, n_shards=n_shards, preprocessing_device=preprocessing_device, is_triton_pipeline=is_triton_pipeline,
-        batch_size=batch_size, num_threads=num_cpu_threads, device_id=device_id
-=======
         train_pipeline=train_pipeline,
         file_root=file_root,
         file_list=file_list,
@@ -372,10 +345,10 @@
         shard_id=shard_id,
         n_shards=n_shards,
         preprocessing_device=preprocessing_device,
+        is_triton_pipeline=is_triton_pipeline,
         batch_size=batch_size,
         num_threads=num_cpu_threads,
         device_id=device_id
->>>>>>> 3d88ce7c
     )
     return pipe
 
