## Overview

This notebook provides scripts for you to run Jasper with TRT for inference step by step. You can run inference using either LibriSpeech dataset or your own audio input in .wav format, to generate the corresponding text file for the audio file. 

## Requirements

This repository contains a Dockerfile which extends the PyTorch 19.09-py3 NGC container and encapsulates some dependencies. Aside from these dependencies, ensure you have the following components:
    
* [NVIDIA Docker](https://github.com/NVIDIA/nvidia-docker)
* [PyTorch 19.09-py3 NGC container](https://ngc.nvidia.com/catalog/containers/nvidia:pytorch)
* [NVIDIA Turing](https://www.nvidia.com/en-us/geforce/turing/) or [Volta](https://www.nvidia.com/en-us/data-center/volta-gpu-architecture/) based GPU
* [Pretrained Jasper Model Checkpoint](https://ngc.nvidia.com/catalog/models/nvidia:jasperpyt_fp16)

## Quick Start Guide

Running the following scripts will build and launch the container containing all required dependencies for both TensorRT as well as native PyTorch. This is necessary for using inference with TensorRT and can also be used for data download, processing and training of the model.

1. Clone the repository.

```bash
git clone https://github.com/NVIDIA/DeepLearningExamples
cd DeepLearningExamples/PyTorch/SpeechRecognition/Jasper
```
2. Build the Jasper PyTorch with TRT 6 container:

```bash
bash trt/scripts/docker/trt_build.sh
```
3. Prepare to start a detached session in the NGC container
Create three directories on your local machine for dataset, checkpoint, and result, respectively, naming "data" "checkpoint" "result":

```bash
mkdir data checkpoint result
```
Download the checkpoint file `jasperpyt_fp16` to the directory `checkpoint` from NGC Model Repository: https://ngc.nvidia.com/catalog/models/nvidia:jasperpyt_fp16

Assume you will download the dataset to /dev/sdb and mount the data on /dev/sdb to "data", please replace "/dev/sdb" with your own directories if you use other directories:

```bash
sudo mount /dev/sdb data
```

The Jasper PyTorch container will be launched in the Jupyter notebook. Within the container, the contents of the root repository will be copied to the /workspace/jasper directory. The /datasets, /checkpoints, /results directories are mounted as volumes and mapped to the corresponding directories "data" "checkpoint" "result" on the host.

<<<<<<< HEAD
Copy the notebook to the root directory of Jasper:
=======
Copy the JasperTRT.ipynb notebook to the root directory of Jasper:
>>>>>>> 2fec8684
```bash
cp notebooks/JasperTRT.ipynb .
```

For running the notebook on your local machine, run:

```bash
jupyter notebook JasperTRT.ipynb
```
For running the notebook on another machine remotely, run: 

```bash
jupyter notebook --ip=0.0.0.0 --allow-root
```
And navigate a web browser to the IP address or hostname of the host machine at port 8888: http://[host machine]:8888

Use the token listed in the output from running the jupyter command to log in, for example: http://[host machine]:8888/?token=aae96ae9387cd28151868fee318c3b3581a2d794f3b25c6b


<|MERGE_RESOLUTION|>--- conflicted
+++ resolved
@@ -42,11 +42,8 @@
 
 The Jasper PyTorch container will be launched in the Jupyter notebook. Within the container, the contents of the root repository will be copied to the /workspace/jasper directory. The /datasets, /checkpoints, /results directories are mounted as volumes and mapped to the corresponding directories "data" "checkpoint" "result" on the host.
 
-<<<<<<< HEAD
-Copy the notebook to the root directory of Jasper:
-=======
 Copy the JasperTRT.ipynb notebook to the root directory of Jasper:
->>>>>>> 2fec8684
+
 ```bash
 cp notebooks/JasperTRT.ipynb .
 ```
