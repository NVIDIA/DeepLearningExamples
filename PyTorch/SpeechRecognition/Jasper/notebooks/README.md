# Jasper notebook

## Overview

This notebook provides scripts for you to run Jasper with TRT for inference step by step. You can run inference using either LibriSpeech dataset or your own audio input in .wav format, to generate the corresponding text file for the audio file.

## Requirements

This repository contains a Dockerfile which extends the PyTorch 19.09-py3 NGC container and encapsulates some dependencies. Aside from these dependencies, ensure you have the following components:

<<<<<<< HEAD
* [NVIDIA Turing](https://www.nvidia.com/en-us/geforce/turing/) or [Volta](https://www.nvidia.com/en-us/data-center/volta-gpu-architecture/) based GPU    
* [NVIDIA Docker](https://github.com/NVIDIA/nvidia-docker)
* [PyTorch 19.09-py3 NGC container](https://ngc.nvidia.com/catalog/containers/nvidia:pytorch)
* [Pretrained Jasper Model Checkpoint](https://ngc.nvidia.com/catalog/models/nvidia:jasperpyt_fp16)
=======
-    NVIDIA Docker
-    PyTorch 19.09-py3 NGC container
-    NVIDIA Turing or Volta based GPU
-    Pretrained Jasper Model Checkpoint
>>>>>>> de0abe48

## Quick Start Guide

Running the following scripts will build and launch the container containing all required dependencies for both TensorRT as well as native PyTorch. This is necessary for using inference with TensorRT and can also be used for data download, processing and training of the model.

#### 1. Clone the repository.

```
git clone https://github.com/NVIDIA/DeepLearningExamples
cd DeepLearningExamples/PyTorch/SpeechRecognition/Jasper
```

#### 2. Build the Jasper PyTorch with TRT 6 container:

```
bash trt/scripts/docker/trt_build.sh
```

#### 3. Create directories
Prepare to start a detached session in the NGC container.
Create three directories on your local machine for dataset, checkpoint, and result, respectively, naming "data" "checkpoint" "result":

```
mkdir data checkpoint result
```
<<<<<<< HEAD
Download the checkpoint file `jasperpyt_fp16` to the directory `checkpoint` from NGC Model Repository: https://ngc.nvidia.com/catalog/models/nvidia:jasperpyt_fp16

Assume you will download the dataset to /dev/sdb and mount the data on /dev/sdb to "data", please replace "/dev/sdb" with your own directories if you use other directories:

```bash
sudo mount /dev/sdb data
```

The Jasper PyTorch container will be launched in the Jupyter notebook. Within the container, the contents of the root repository will be copied to the /workspace/jasper directory. The /datasets, /checkpoints, /results directories are mounted as volumes and mapped to the corresponding directories "data" "checkpoint" "result" on the host.

Copy the JasperTRT.ipynb notebook to the root directory of Jasper:

```bash
=======

#### 4. Download the checkpoint
Download the checkpoint file jasperpyt_fp16 from NGC Model Repository:  
- https://ngc.nvidia.com/catalog/models/nvidia:jasperpyt_fp16

to the directory: _checkpoint_

The Jasper PyTorch container will be launched in the Jupyter notebook. Within the container, the contents of the root repository will be copied to the /workspace/jasper directory.

The /datasets, /checkpoints, /results directories are mounted as volumes and mapped to the corresponding directories "data" "checkpoint" "result" on the host.

#### 5. Copy the notebook to the root

Copy the notebook to the root directory of Jasper:

```
>>>>>>> de0abe48
cp notebooks/JasperTRT.ipynb .
```

#### 6. Run the notebook
For running the notebook on your local machine, run:

```
jupyter notebook JasperTRT.ipynb
```

For running the notebook on another machine remotely, run:

```
jupyter notebook --ip=0.0.0.0 --allow-root
```

And navigate a web browser to the IP address or hostname of the host machine at port 8888: `http://[host machine]:8888`

Use the token listed in the output from running the jupyter command to log in, for example: `http://[host machine]:8888/?token=aae96ae9387cd28151868fee318c3b3581a2d794f3b25c6b`<|MERGE_RESOLUTION|>--- conflicted
+++ resolved
@@ -8,17 +8,10 @@
 
 This repository contains a Dockerfile which extends the PyTorch 19.09-py3 NGC container and encapsulates some dependencies. Aside from these dependencies, ensure you have the following components:
 
-<<<<<<< HEAD
 * [NVIDIA Turing](https://www.nvidia.com/en-us/geforce/turing/) or [Volta](https://www.nvidia.com/en-us/data-center/volta-gpu-architecture/) based GPU    
 * [NVIDIA Docker](https://github.com/NVIDIA/nvidia-docker)
 * [PyTorch 19.09-py3 NGC container](https://ngc.nvidia.com/catalog/containers/nvidia:pytorch)
 * [Pretrained Jasper Model Checkpoint](https://ngc.nvidia.com/catalog/models/nvidia:jasperpyt_fp16)
-=======
--    NVIDIA Docker
--    PyTorch 19.09-py3 NGC container
--    NVIDIA Turing or Volta based GPU
--    Pretrained Jasper Model Checkpoint
->>>>>>> de0abe48
 
 ## Quick Start Guide
 
@@ -44,21 +37,6 @@
 ```
 mkdir data checkpoint result
 ```
-<<<<<<< HEAD
-Download the checkpoint file `jasperpyt_fp16` to the directory `checkpoint` from NGC Model Repository: https://ngc.nvidia.com/catalog/models/nvidia:jasperpyt_fp16
-
-Assume you will download the dataset to /dev/sdb and mount the data on /dev/sdb to "data", please replace "/dev/sdb" with your own directories if you use other directories:
-
-```bash
-sudo mount /dev/sdb data
-```
-
-The Jasper PyTorch container will be launched in the Jupyter notebook. Within the container, the contents of the root repository will be copied to the /workspace/jasper directory. The /datasets, /checkpoints, /results directories are mounted as volumes and mapped to the corresponding directories "data" "checkpoint" "result" on the host.
-
-Copy the JasperTRT.ipynb notebook to the root directory of Jasper:
-
-```bash
-=======
 
 #### 4. Download the checkpoint
 Download the checkpoint file jasperpyt_fp16 from NGC Model Repository:  
@@ -75,7 +53,6 @@
 Copy the notebook to the root directory of Jasper:
 
 ```
->>>>>>> de0abe48
 cp notebooks/JasperTRT.ipynb .
 ```
 
