--- conflicted
+++ resolved
@@ -259,14 +259,8 @@
         optimizers = [mlp_optimizer]
 
     elif FLAGS.optimizer == 'adam':
-<<<<<<< HEAD
-        embedding_optimizer = tfa.optimizers.LazyAdam(lr=FLAGS.learning_rate)
-
-        mlp_optimizer = tf.keras.optimizers.Adam(lr=FLAGS.learning_rate)
-=======
         embedding_optimizer = tfa.optimizers.LazyAdam(learning_rate=FLAGS.learning_rate)
         mlp_optimizer = tf.keras.optimizers.Adam(learning_rate=FLAGS.learning_rate)
->>>>>>> 7f67aa46
         if FLAGS.amp:
             embedding_optimizer = LossScaleOptimizer(embedding_optimizer,
                                                      initial_scale=FLAGS.loss_scale,
